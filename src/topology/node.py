"""Definitions of node types.

This module provides definitions for various types of quantum network nodes.
All node types inherit from the base Node type, which inherits from Entity.
Node types can be used to collect all the necessary hardware and software for a network usage scenario.
"""

from math import inf
from time import monotonic_ns
<<<<<<< HEAD
from typing import TYPE_CHECKING, Any
import numpy as np
=======
from typing import TYPE_CHECKING, Any, List
>>>>>>> 9d03c3f6

if TYPE_CHECKING:
    from ..kernel.timeline import Timeline
    from ..message import Message
    from ..protocol import StackProtocol
    from ..resource_management.memory_manager import MemoryInfo
    from ..network_management.reservation import Reservation
    from ..components.optical_channel import QuantumChannel, ClassicalChannel
    from ..components.memory import Memory
    from ..app.random_request import RandomRequestApp

from ..kernel.entity import Entity
from ..components.memory import MemoryArray
from ..components.bsm import SingleAtomBSM
from ..components.light_source import LightSource
from ..components.detector import QSDetectorPolarization, QSDetectorTimeBin
from ..qkd.BB84 import BB84
from ..qkd.cascade import Cascade
from ..resource_management.resource_manager import ResourceManager
from ..network_management.network_manager import NewNetworkManager
from ..utils.encoding import *
from ..utils import log


class Node(Entity):
    """Base node type.
    
    Provides default interfaces for network.

    Attributes:
        name (str): label for node instance.
        timeline (Timeline): timeline for simulation.
        cchannels (Dict[str, ClassicalChannel]): mapping of destination node names to classical channel instances.
        qchannels (Dict[str, ClassicalChannel]): mapping of destination node names to quantum channel instances.
        protocols (List[Protocol]): list of attached protocols.
    """

    def __init__(self, name: str, timeline: "Timeline", seed=None):
        """Constructor for node.

        name (str): name of node instance.
        timeline (Timeline): timeline for simulation.
        seed (int): seed for random number generator, default None
        """

        log.logger.info("Create Node {}".format(name))
        Entity.__init__(self, name, timeline)
        self.owner = self
        self.cchannels = {}  # mapping of destination node names to classical channels
        self.qchannels = {}  # mapping of destination node names to quantum channels
        self.protocols = []
        self.generator = np.random.default_rng(seed)

    def init(self) -> None:
        pass

    def set_seed(self, seed: int) -> None:
        self.generator = np.random.default_rng(seed)

    def get_generator(self):
        return self.generator

    def assign_cchannel(self, cchannel: "ClassicalChannel", another: str) -> None:
        """Method to assign a classical channel to the node.

        This method is usually called by the `ClassicalChannel.add_ends` method and not called individually.

        Args:
            cchannel (ClassicalChannel): channel to add.
            another (str): name of node at other end of channel.
        """

        self.cchannels[another] = cchannel

    def assign_qchannel(self, qchannel: "QuantumChannel", another: str) -> None:
        """Method to assign a quantum channel to the node.

        This method is usually called by the `QuantumChannel.add_ends` method and not called individually.

        Args:
            qchannel (QuantumChannel): channel to add.
            another (str): name of node at other end of channel.
        """

        self.qchannels[another] = qchannel

    def send_message(self, dst: str, msg: "Message", priority=inf) -> None:
        """Method to send classical message.

        Args:
            dst (str): name of destination node for message.
            msg (Message): message to transmit.
            priority (int): priority for transmitted message (default inf).
        """
        log.logger.info("{} send message {} to {}".format(self.name, msg, dst))

        if priority == inf:
            priority = self.timeline.schedule_counter
        self.cchannels[dst].transmit(msg, self, priority)

    def receive_message(self, src: str, msg: "Message") -> None:
        """Method to receive message from classical channel.

        Searches through attached protocols for those matching message, then invokes `received_message` method of protocol(s).

        Args:
            src (str): name of node sending the message.
            msg (Message): message transmitted from node.
        """
        log.logger.info(
            "{} receive message {} from {}".format(self.name, msg, src))
        # signal to protocol that we've received a message
        if msg.receiver is not None:
            for protocol in self.protocols:
                if protocol.name == msg.receiver and protocol.received_message(src, msg):
                    return
        else:
            matching = [p for p in self.protocols if type(p) == msg.protocol_type]
            for p in matching:
                p.received_message(src, msg)

    def schedule_qubit(self, dst: str, min_time: int) -> int:
        """Interface for quantum channel `schedule_transmit` method."""

        return self.qchannels[dst].schedule_transmit(min_time)

    def send_qubit(self, dst: str, qubit) -> None:
        """Interface for quantum channel `transmit` method."""

        self.qchannels[dst].transmit(qubit, self)

    def receive_qubit(self, src: str, qubit) -> None:
        """Method to receive qubits from quantum channel (does nothing for this class)."""

        pass


class BSMNode(Node):
    """Bell state measurement node.

    This node provides bell state measurement and the EntanglementGenerationB protocol for entanglement generation.

    Attributes:
        name (str): label for node instance.
        timeline (Timeline): timeline for simulation.
        bsm (SingleAtomBSM): BSM instance object.
        eg (EntanglementGenerationB): entanglement generation protocol instance.
    """

    def __init__(self, name: str, timeline: "Timeline",
                 other_nodes: List[str]) -> None:
        """Constructor for BSM node.

        Args:
            name (str): name of node.
            timeline (Timeline): simulation timeline.
            other_nodes (str): 2-member list of node names for adjacent quantum routers.
        """

        from ..entanglement_management.generation import \
            EntanglementGenerationB
        Node.__init__(self, name, timeline)
        self.bsm = SingleAtomBSM("%s_bsm" % name, timeline)
        self.eg = EntanglementGenerationB(self, "{}_eg".format(name), other_nodes)
        self.bsm.attach(self.eg)

    def receive_message(self, src: str, msg: "Message") -> None:
        # signal to protocol that we've received a message
        for protocol in self.protocols:
            if type(protocol) == msg.owner_type:
                if protocol.received_message(src, msg):
                    return

        # if we reach here, we didn't successfully receive the message in any protocol
        print(src, msg)
        raise Exception("Unkown protocol")

    def receive_qubit(self, src: str, qubit):
        """Method to receive qubit from quantum channel.

        Invokes get method of internal bsm with `qubit` as argument.

        Args:
            src (str): name of node where qubit was sent from.
            qubit (any): transmitted qubit.
        """

        self.bsm.get(qubit)

    def eg_add_others(self, other):
        """Method to addd other protocols to entanglement generation protocol.

        Args:
            other (EntanglementProtocol): other entanglement protocol instance.
        """

        self.eg.others.append(other.name)


class QuantumRouter(Node):
    """Node for entanglement distribution networks.

    This node type comes pre-equipped with memory hardware, along with the default SeQUeNCe modules (sans application).

    Attributes:
        name (str): label for node instance.
        timeline (Timeline): timeline for simulation.
        memory_array (MemoryArray): internal memory array object.
        resource_manager (ResourceManager): resource management module.
        network_manager (NetworkManager): network management module.
        map_to_middle_node (Dict[str, str]): mapping of router names to intermediate bsm node names.
        app (any): application in use on node.
    """

    def __init__(self, name, tl, memo_size=50):
        """Constructor for quantum router class.

        Args:
            name (str): label for node.
            tl (Timeline): timeline for simulation.
            memo_size (int): number of memories to add in the array (default 50).
        """

        Node.__init__(self, name, tl)
        self.memory_array = MemoryArray(name + ".MemoryArray", tl, num_memories=memo_size)
        self.memory_array.owner = self
        self.resource_manager = ResourceManager(self)
        self.network_manager = NewNetworkManager(self)
        self.map_to_middle_node = {}
        self.app = None

    def receive_message(self, src: str, msg: "Message") -> None:
        log.logger.info("{} receive message {} from {}".format
                        (self.name, msg, src))
        if msg.receiver == "resource_manager":
            self.resource_manager.received_message(src, msg)
        elif msg.receiver == "network_manager":
            self.network_manager.received_message(src, msg)
        else:
            if msg.receiver is None:
                matching = [p for p in self.protocols if
                            type(p) == msg.protocol_type]
                for p in matching:
                    p.received_message(src, msg)
            else:
                for protocol in self.protocols:
                    if protocol.name == msg.receiver:
                        protocol.received_message(src, msg)
                        break

    def init(self):
        """Method to initialize quantum router node.

        Sets up map_to_middle_node dictionary.
        """

        super().init()
        # for dst in self.qchannels:
        #     end = self.qchannels[dst].receiver
        #     if isinstance(end, BSMNode):
        #         for other in end.eg.others:
        #             if other != self.name:
        #                 self.map_to_middle_node[other] = end.name

    def add_bsm_node(self, bsm_name: str, router_name: str):
        """Method to record connected BSM nodes

        Args:
            bsm_name (str): the BSM node between nodes self and router_name
            router_name (str): the name of another router connected with the BSM node
        """
        self.map_to_middle_node[router_name] = bsm_name

    def memory_expire(self, memory: "Memory") -> None:
        """Method to receive expired memories.

        Args:
            memory (Memory): memory that has expired.
        """

        self.resource_manager.memory_expire(memory)

    def set_app(self, app: "RandomRequestApp"):
        """Method to add an application to the node."""

        self.app = app

    def reserve_net_resource(self, responder: str, start_time: int, end_time: int, memory_size: int,
                             target_fidelity: float) -> None:
        """Method to request a reservation.

        Args:
            responder (str): name of the node with which entanglement is requested.
            start_time (int): desired simulation start time of entanglement.
            end_time (int): desired simulation end time of entanglement.
            memory_size (int): number of memories requested.
            target_fidelity (float): desired fidelity of entanglement.
        """

        self.network_manager.request(responder, start_time, end_time, memory_size, target_fidelity)

    def get_idle_memory(self, info: "MemoryInfo") -> None:
        """Method for application to receive available memories."""

        if self.app:
            self.app.get_memory(info)

    def get_reserve_res(self, reservation: "Reservation", res: bool) -> None:
        """Method for application to receive reservations results."""

        if self.app:
            self.app.get_reserve_res(reservation, res)

    def get_other_reservation(self, reservation: "Reservation"):
        """Method for application to get another reservation."""

        if self.app:
            self.app.get_other_reservation(reservation)


class QKDNode(Node):
    """Node for quantum key distribution.

    QKDNodes include a protocol stack to create keys.
    The protocol stack follows the "BBN QKD Protocol Suite" introduced in the DARPA quantum network
    (https://arxiv.org/pdf/quant-ph/0412029.pdf page 24).
    The protocol stack is:

    4. Authentication <= No implementation
    3. Privacy Amplification  <= No implementation
    2. Entropy Estimation <= No implementation
    1. Error Correction <= implemented by cascade
    0. Sifting <= implemented by BB84

    Attributes:
        name (str): label for node instance.
        timeline (Timeline): timeline for simulation.
        encoding (Dict[str, Any]): encoding type for qkd qubits (from encoding module).
        lightsource (LightSource): laser light source to generate keys.
        qsdetector (QSDetector): quantum state detector for qubit measurement.
        protocol_stack (List[StackProtocol]): protocols for qkdd process.
    """

    def __init__(self, name: str, timeline: "Timeline", encoding=polarization, stack_size=5):
        """Constructor for the qkd node class.

        Args:
            name (str): label for the node instance.
            timeline (Timeline): simulation timeline.
            encoding (Dict[str, Any]): encoding scheme for qubits (from encoding module) (default polarization).
            stack_size (int): number of qkd protocols to include in the protocol stack (default 5).
        """

        super().__init__(name, timeline)
        self.encoding = encoding
        self.lightsource = LightSource(name + ".lightsource", timeline, encoding_type=encoding)
        self.lightsource.owner = self

        if encoding["name"] == "polarization":
            self.qsdetector = QSDetectorPolarization(name + ".qsdetector", timeline)
        elif encoding["name"] == "time_bin":
            self.qsdetector = QSDetectorTimeBin(name + ".qsdetector", timeline)
        else:
            raise Exception("invalid encoding {} given for QKD node {}".format(encoding["name"], name))
        self.qsdetector.owner = self

        self.protocol_stack = [None] * 5

        if stack_size > 0:
            # Create BB84 protocol
            self.protocol_stack[0] = BB84(self, name + ".BB84")
            self.protocols.append(self.protocol_stack[0])

        if stack_size > 1:
            # Create cascade protocol
            self.protocol_stack[1] = Cascade(self, name + ".cascade")
            self.protocols.append(self.protocol_stack[1])
            self.protocol_stack[0].upper_protocols.append(self.protocol_stack[1])
            self.protocol_stack[1].lower_protocols.append(self.protocol_stack[0])

    def init(self) -> None:
        super().init()
        assert self.protocol_stack[0].role != -1

    def set_protocol_layer(self, layer: int, protocol: "StackProtocol") -> None:
        """Method to set a layer of the protocol stack.

        Args:
            layer (int): layer to change.
            protocol (StackProtocol): protocol to insert.
        """

        if layer < 0 or layer > 5:
            raise ValueError("layer must be between 0 and 5; given {}".format(layer))

        if self.protocol_stack[layer] is not None:
            self.protocols.remove(self.protocol_stack[layer])
        self.protocol_stack[layer] = protocol
        self.protocols.append(protocol)

        if layer > 0 and self.protocol_stack[layer - 1] is not None:
            self.protocol_stack[layer - 1].upper_protocols.append(protocol)
            protocol.lower_protocols.append(self.protocol_stack[layer - 1])

        if layer < 5 and self.protocol_stack[layer + 1] is not None:
            protocol.upper_protocols.append(self.protocol_stack[layer + 1])
            self.protocol_stack[layer + 1].lower_protocols.append(protocol)

    def update_lightsource_params(self, arg_name: str, value: Any) -> None:
        self.lightsource.__setattr__(arg_name, value)

    def update_detector_params(self, detector_id: int, arg_name: str, value: Any) -> None:
        self.qsdetector.update_detector_params(detector_id, arg_name, value)

    def get_bits(self, light_time, start_time, frequency):
        """Method for QKD protocols to get received qubits from the node.

        Uses the detection times from attached detectors to calculate which bits were received.
        Returns 0/1 for successfully transmitted bits and -1 for lost/ambiguous bits.

        Args:
            light_time (int): time for which qubits were transmitted.
            start_time (int): time at which qubits were first received.
            frequency (float): frequency of qubit transmission.

        Returns:
            List[int]: list of calculated bits.
        """

        # compute received bits based on encoding scheme
        encoding = self.encoding["name"]
        bits = [-1] * int(round(light_time * frequency))  # -1 used for invalid bits

        if encoding == "polarization":
            detection_times = self.qsdetector.get_photon_times()

            # determine indices from detection times and record bits
            for time in detection_times[0]:  # detection times for |0> detector
                index = round((time - start_time) * frequency * 1e-12)
                if 0 <= index < len(bits):
                    bits[index] = 0

            for time in detection_times[1]:  # detection times for |1> detector
                index = round((time - start_time) * frequency * 1e-12)
                if 0 <= index < len(bits):
                    if bits[index] == 0:
                        bits[index] = -1
                    else:
                        bits[index] = 1

        elif encoding == "time_bin":
            detection_times = self.qsdetector.get_photon_times()
            bin_separation = self.encoding["bin_separation"]
        
            # single detector (for early, late basis) times
            for time in detection_times[0]:
                index = int(round((time - start_time) * frequency * 1e-12))
                if 0 <= index < len(bits):
                    if abs(((index * 1e12 / frequency) + start_time) - time) < bin_separation / 2:
                        bits[index] = 0
                    elif abs(((index * 1e12 / frequency) + start_time) - (time - bin_separation)) < bin_separation / 2:
                        bits[index] = 1
        
            # interferometer detector 0 times
            for time in detection_times[1]:
                time -= bin_separation
                index = int(round((time - start_time) * frequency * 1e-12))
                # check if index is in range and is in correct time bin
                if 0 <= index < len(bits) and \
                        abs(((index * 1e12 / frequency) + start_time) - time) < bin_separation / 2:
                    if bits[index] == -1:
                        bits[index] = 0
                    else:
                        bits[index] = -1

            # interferometer detector 1 times
            for time in detection_times[2]:
                time -= bin_separation
                index = int(round((time - start_time) * frequency * 1e-12))
                # check if index is in range and is in correct time bin
                if 0 <= index < len(bits) and \
                        abs(((index * 1e12 / frequency) + start_time) - time) < bin_separation / 2:
                    if bits[index] == -1:
                        bits[index] = 1
                    else:
                        bits[index] = -1

        else:
            raise Exception("QKD node {} has illegal encoding type {}".format(self.name, encoding))

        return bits

    def set_bases(self, basis_list, start_time, frequency, component):
        """Method to set basis list for measurement component.

        Args:
            basis_list (List[int]): list of bases to measure in.
            start_time (int): time to start measurement.
            frequency (float): frequency with which to measure.
            component (Entity): measurement component to edit (normally a QSDetector).
        """

        encoding_type = component.encoding_type
        basis_start_time = start_time - 1e12 / (2 * frequency)

        if encoding_type["name"] == "polarization":
            splitter = component.splitter
            splitter.start_time = basis_start_time
            splitter.frequency = frequency

            splitter_basis_list = []
            for b in basis_list:
                splitter_basis_list.append(encoding_type["bases"][b])
            splitter.basis_list = splitter_basis_list

        elif encoding_type["name"] == "time_bin":
            switch = component.switch
            switch.start_time = basis_start_time
            switch.frequency = frequency
            switch.state_list = basis_list

        else:
            raise Exception("Invalid encoding type for node " + self.name)

    def receive_message(self, src: str, msg: "Message") -> None:
        # signal to protocol that we've received a message
        for protocol in self.protocols:
            if type(protocol) == msg.owner_type:
                protocol.received_message(src, msg)
                return

        # if we reach here, we didn't successfully receive the message in any protocol
        print(self.protocols)
        raise Exception("Message received for unknown protocol '{}' on node {}".format(msg.owner_type, self.name))

    def receive_qubit(self, src: str, qubit) -> None:
        self.qsdetector.get(qubit)<|MERGE_RESOLUTION|>--- conflicted
+++ resolved
@@ -7,12 +7,8 @@
 
 from math import inf
 from time import monotonic_ns
-<<<<<<< HEAD
-from typing import TYPE_CHECKING, Any
+from typing import TYPE_CHECKING, Any, List
 import numpy as np
-=======
-from typing import TYPE_CHECKING, Any, List
->>>>>>> 9d03c3f6
 
 if TYPE_CHECKING:
     from ..kernel.timeline import Timeline
