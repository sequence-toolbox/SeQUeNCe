--- conflicted
+++ resolved
@@ -17,10 +17,5 @@
     def pop(self):
         return heapq.heappop(self.data)
 
-<<<<<<< HEAD
-    def empty(self):
-        return len(self.data) == 0
-=======
     def isempty(self):
-        return len(self.__data) == 0
->>>>>>> 6ff2244c
+        return len(self.__data) == 0