--- conflicted
+++ resolved
@@ -424,11 +424,7 @@
                 self.next_detection_time = now + (1e12 / self.count_rate)  # period in ps
 
     def add_dark_count(self):
-<<<<<<< HEAD
-        if self.on and self.dark_count != 0:
-=======
         if self.on and self.dark_count > 0:
->>>>>>> 73eebdff
             time_to_next = int(numpy.random.exponential(1 / self.dark_count) * 1e12)  # time to next dark count
             time = time_to_next + self.timeline.now()  # time of next dark count
 
@@ -699,73 +695,6 @@
                     self.detectors[0].get()
                     self.detectors[1].get()
 
-<<<<<<< HEAD
-=======
-    # old method
-    def get_bsm_res(self):
-        # bsm_res = [ [timestamp of early photon, res] ]
-        # res: 0 -> \phi_0; 1 -> \phi_1
-        bsm_res = []
-
-        if self.encoding_type["name"] == "time_bin":
-            d0_times = self.detectors[0].photon_times
-            d1_times = self.detectors[1].photon_times
-            bin_separation = self.encoding_type["bin_separation"]
-            time_resolution = self.detectors[0].time_resolution
-            while d0_times and d1_times:
-                if abs(d0_times[0] - d1_times[0]) == time_resolution * round(bin_separation / time_resolution):
-                    res = [min(d0_times[0], d1_times[0]), 0]
-                    bsm_res.append(res)
-                    d0_times.pop(0)
-                    d1_times.pop(0)
-                elif len(d0_times) > 1 and\
-                        abs(d0_times[0] - d0_times[1]) == time_resolution * round(bin_separation / time_resolution):
-                    res = [d0_times[0], 1]
-                    bsm_res.append(res)
-                    d0_times.pop(0)
-                    d0_times.pop(0)
-                elif len(d1_times) > 1 and\
-                        abs(d1_times[0] - d1_times[1]) == time_resolution * round(bin_separation / time_resolution):
-                    res = [d1_times[0], 1]
-                    bsm_res.append(res)
-                    d1_times.pop(0)
-                    d1_times.pop(0)
-                else:
-                    if d0_times[0] < d1_times[0]:
-                        d0_times.pop(0)
-                    else:
-                        d1_times.pop(0)
-
-            while len(d0_times) > 1:
-                if d0_times[1] - d0_times[0] == time_resolution * round(bin_separation / time_resolution):
-                    res = [d0_times[0], 1]
-                    bsm_res.append(res)
-                    d0_times.pop(0)
-                d0_times.pop(0)
-
-            while len(d1_times) > 1:
-                if d1_times[1] - d1_times[0] == time_resolution * round(bin_separation / time_resolution):
-                    res = [d1_times[0], 1]
-                    bsm_res.append(res)
-                    d1_times.pop(0)
-                d1_times.pop(0)
-
-        elif self.encoding_type["name"] == "ensemble":
-            d0_times = self.detectors[0].photon_times
-            d1_times = self.detectors[1].photon_times
-            for time in d0_times:
-                bsm_res.append([time, 0])
-            for time in d1_times:
-                bsm_res.append([time, 0])
-
-        else:
-            # TODO: polarization
-            pass
-
-        return bsm_res
-
-    # new method
->>>>>>> 73eebdff
     def pop(self, **kwargs):
         # calculate bsm based on detector num
         detector = kwargs.get("detector")
