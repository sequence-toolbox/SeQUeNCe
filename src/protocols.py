from abc import ABC, abstractmethod
from typing import List
from random import random

from topology import Node


class Protocol(ABC):
    def __init__(self, own: Node):
        self.upper_protocols = []
        self.lower_protocols = []
        self.own = own

    @abstractmethod
    def pop(self):
        '''
        information generated in current protocol is popped to
        all its parents protocols
        '''
        pass

    @abstractmethod
    def push(self):
        '''
        information generated in current protocol is pushed to
        all its child protocols
        '''
        pass

    def _push(self, **kwargs):
        for child in self.lower_protocols:
            child.push(**kwargs)

    def _pop(self, **kwargs):
        for parent in self.upper_protocols:
            parent.pop(**kwargs)
        return

    @abstractmethod
    def received_message(self, src: str, msg: List[str]):
        '''
        receive classical message from another node
        '''
        pass

<<<<<<< HEAD
    def _push(self, **kwargs):
        for child in self.lower_protocols:
            child.push(**kwargs)

    def _pop(self, **kwargs):
        for parent in self.upper_protocols:
            parent.pop(**kwargs)
        return


class EntanglementGeneration(Protocol):

    def __init__(self, own, parent_protocols=[], child_protocols=[]):
        Protocol.__init__(own, parent_protocols, child_protocols)
=======
>>>>>>> 86b851f7

class EntanglementGeneration(Protocol):
    '''
    Procedure:
    1. Nodes that are not a middle (charlie) node send data to middle
    2. Middle node uses data to schedule end nodes to send photons from memory
    3. Middle node performs BSM when photons arrive
    4. Middle node broadcasts results of entanglement to end node
    5. End nodes store result and pop information to parent node
    '''
    def __init__(self, own, is_middle=False, **kwargs):
        Protocol.__init__(own)
        self.is_middle = is_middle
        # properties below used for middle node
        self.end_nodes = kwargs.get(end_nodes, [None, None])
        self.classical_delays = [-1, -1]
        self.quantum_delays = [-1, -1]
        self.num_memories = [-1, -1]

    def pop(self):
        pass

    def push(self):
        pass

<<<<<<< HEAD
    def assign_node(self, node):
        self.node = node
        if self.is_charlie:
            self.classical_delay[0] = node.cchannels.get(self.alice_name).delay
            self.classical_delay[1] = node.cchannels.get(self.bob_name).delay

            qchannel_a = node.qchannels.get(self.alice_name)
            qchannel_b = node.qchannels.get(self.bob_name)
            self.quantum_delay[0] = int(round(qchannel_a.distance / qchannel_a.light_speed))
            self.quantum_delay[1] = int(round(qchannel_b.distance / qchannel_b.light_speed))

=======
>>>>>>> 86b851f7
    def start(self):
        if self.is_middle:
            self.classical_delays = [-1, -1]
            self.quantum_delays = [-1, -1]
            self.num_memories = [-1, -1]
            self.frequencies = [-1, -1]
            message = "EntanglementGeneration send_data"
            for node in self.end_nodes:
                self.own.send_message(node, message)

    def end_photons(self):
        bsm_res = self.own.components["BSM"].get_bsm_res[]
        # process bms_res
        # define entanglement relation in node
        # pop entanglement relation to parent

    def received_message(self, src: str, msg: List[str]):
        msg_type = msg[0]

        if msg_type == "send_data":
            classical_delay = self.own.cchannels[src].delay
            qchannel = self.own.qchannels[src]
            quantum_delay = int(round(qchannel.distance / qchannel.light_speed))
            num_memories = len(self.own.components["MemoryArray"])
            frequency = self.own.components["MemoryArray"].frequency

            message = "EntanglementGeneration receive_data {} {} {} {}".format(classical_delay, 
                                                                               quantum_delay,
                                                                               num_memories,
                                                                               frequency)
            self.own.send_message(src, message)

        if msg_type == "receive_data":
            index = self.end_nodes.index(src)
            self.classical_delays[index] = int(msg[1])
            self.quantum_delays[index] = int(msg[2])
            self.num_memories[index] = int(msg[3])
            self.frequencies[index] = int(msg[4])

            # check if we have both sets of information
            if -1 not in self.classical_delays:
                assert self.frequencies[0] == self.frequencies[1]
                start_time_0 = self.timeline.now() + max(self.classical_delays)\
                                                   + max(self.quantum_delays[1] - self.quantum_delays[0], 0)
                start_time_1 = self.timeline.now() + max(self.classical_delays)\
                                                   + max(self.quantum_delays[0] - self.quantum_delays[1], 0)
                message_0 = "EntanglementGeneration send_photons {}".format(start_time_0)
                message_1 = "EntanglementGeneration send_photons {}".format(start_time_1)
                self.own.send_message(end_nodes[0], message_0)
                self.own.send_message(end_nodes[1], message_1)

                light_time = int(round(min(self.num_memories) / self.frequencies[0] * 1e12))
                process_time = self.timeline.now() + max(self.classical_delays) + max(self.quantum_delays) + light_time
                process = Process(self, "end_photons", [])
                event = Event(process_time, process)
                self.timeline.schedule(event)

        if msg_type == "send_photons":
            start_time = int(msg[1])
            process = Process(self.own.components["MemoryArray"], "write", [])
            event = Event(start_time, process)
            self.timeline.schedule(event)



class BBPSSW(Protocol):
    '''
    BBPSSW use PING, PONG message to exchange classical information
    PING message is composed by five parts:
        1. Type of message: PING
        2. The index number of operated purification: integer
        3. Memory id of kept memory on message receiver: integer
        4. Memory id of measured memory on message receiver: integer
        5. Memory id of kept memory on message sender: integer
        6. Memory id of measured memory on message sender: integer
    PONG message is composed by four parts:
        1. Type of message: PONG
        2. The index number of operated purification: integer
        3. Fidelity after purification: float
        4. Memory id of kept memory on message receiver: integer
        5. Memory id of measured memory on message receiver: integer
    ASSUMPTION:
        1. Two nodes receive poped message from bottom layer before receive
           PING / PONG message
        2. Classical message
        3. nodes have different name
    '''

    def __init__(self, own, threshold):
        Protocol.__init__(self, own)
        self.threshold = threshold
        # self.purified_lists :
        # { node name : [ [index of memories after round i purificaiton] ]
        self.purified_lists = {}
        # self.waiting_list:
        # { round of purification : [ set( [ kept memory, measured memory ] ) }
        self.waiting_list = {}

    def pop(self, memory_index: int, another_node: str):
        if another_node not in self.purified_lists:
            self.purified_lists[another_node] = []
        purified_list = self.purified_lists[another_node]
        if len(purified_list) == 0:
            purified_list.append([])

        local_memory = self.own.components['MemoryArray']
        cur_fidelity = local_memory[memory_index].fidelity

        if cur_fidelity < self.threshold:
            purified_list[0].append(memory_index)
        else:
            self._pop(memory_index=memory_index, another_node=another_node)

        if len(purified_list[0]) > 1 and self.own.name > another_node:
            self.start_round(0, another_node)

    def start_round(self, round_id, another_node):
        local_memory = self.own.components['MemoryArray']
        purified_list = self.purified_lists[another_node]
        if round_id not in self.waiting_list:
            self.waiting_list[round_id] = set()
        kept_memo = purified_list[round_id].pop()
        measured_memo = purified_list[round_id].pop()
        assert (local_memory[kept_memo].fidelity ==
                local_memory[measured_memo].fidelity)
        assert (local_memory[kept_memo].fidelity > 0.5)

        another_kept_memo = local_memory[kept_memo].entangled_memory['memo_id']
        another_measured_memo = local_memory[measured_memo].entangled_memory['memo_id']
        self.waiting_list[round_id].add((kept_memo, measured_memo))

        msg = "BBPSSW PING %d %d %d %d %d" % (round_id,
                                              another_kept_memo,
                                              another_measured_memo,
                                              kept_memo,
                                              measured_memo)
        # WARN: wait change of Node.send_message function
        self.own.send_message(dst=another_node, msg=msg)

    def push(self):
        pass

    def received_message(self, src: str, msg: List[str]):
        purified_list = self.purified_lists[src]
        # WARN: wait change of Node.receive_message
        # WARN: assume protocol name is discarded from msg list
        type_index = 0
        msg_type = msg[type_index]
        if msg_type == "PING":
            round_id = int(msg[type_index+1])
            kept_memo = int(msg[type_index+2])
            measured_memo = int(msg[type_index+3])
            fidelity = self.purification(round_id, kept_memo,
                                         measured_memo, purified_list)

            reply = "BBPSSW PONG %d %f %s %s" % (round_id,
                                                 fidelity,
                                                 msg[type_index+4],
                                                 msg[type_index+5])
            # WARN: wait change of Node.send_message function
            self.own.send_message(dst=src, msg=reply)

            if fidelity >= self.threshold:
                self._pop(memory_index=kept_memo, another_node=src)
                purified_list[round_id+1].remove(kept_memo)
        elif msg_type == "PONG":
            round_id = int(msg[type_index+1])
            fidelity = float(msg[type_index+2])
            kept_memo = int(msg[type_index+3])
            measured_memo = int(msg[type_index+4])
            self.update(round_id, fidelity, kept_memo,
                        measured_memo, purified_list)
            if fidelity >= self.threshold:
                self._pop(memory_index=kept_memo, another_node=src)
            if (round_id+1 < len(purified_list) and
                    len(purified_list[round_id+1]) > 1):
                self.start_round(round_id+1, src)
        else:
            raise Exception("BBPSSW protocol receives"
                            "unkown type of message: %s" % str(msg))

    def purification(self,
                     round_id: int,
                     kept_memo: int,
                     measured_memo: int,
                     purified_list: List[List[int]]) -> float:

        local_memory = self.own.components['MemoryArray']
        assert (local_memory[kept_memo].fidelity ==
                local_memory[measured_memo].fidelity)
        assert (local_memory[kept_memo].fidelity > 0.5)
        purified_list[round_id].remove(kept_memo)
        purified_list[round_id].remove(measured_memo)

        fidelity = local_memory[kept_memo].fidelity
        suc_prob = self.success_probability(fidelity)
        if random() < suc_prob:
            fidelity = round(self.improved_fidelity(fidelity), 6)
            local_memory[kept_memo].fidelity = fidelity

            if len(purified_list) <= round_id + 1:
                purified_list.append([])
            purified_list[round_id+1].append(kept_memo)
        else:
            fidelity = 0
            local_memory[kept_memo].fidelity = fidelity
            local_memory[kept_memo].entangled_memory['node_id'] = None
            local_memory[kept_memo].entangled_memory['memo_id'] = None
            self._push(memory_index=kept_memo)

        local_memory[measured_memo].fidelity = 0
        local_memory[measured_memo].entangled_memory['node_id'] = None
        local_memory[measured_memo].entangled_memory['memo_id'] = None
        self._push(memory_index=measured_memo)
        return fidelity

    def update(self, round_id: int,
               fidelity: float, kept_memo: int,
               measured_memo: int, purified_list):

        local_memory = self.own.components['MemoryArray']
        self.waiting_list[round_id].remove((kept_memo, measured_memo))

        local_memory[kept_memo].fidelity = fidelity
        if fidelity == 0:
            local_memory[kept_memo].entangled_memory['node_id'] = None
            local_memory[kept_memo].entangled_memory['memo_id'] = None
            self._push(memory_index=kept_memo)
        elif fidelity < self.threshold:
            if len(purified_list) <= round_id + 1:
                purified_list.append([])
            purified_list[round_id+1].append(kept_memo)

        local_memory[measured_memo].fidelity = 0
        local_memory[measured_memo].entangled_memory['node_id'] = None
        local_memory[measured_memo].entangled_memory['memo_id'] = None
        self._push(memory_index=measured_memo)

    @staticmethod
    def success_probability(F: float) -> float:
        '''
        F is the fidelity of entanglement
        Formula comes from Dur and Briegel (2007) page 14
        '''
        return F**2 + 2*F*(1-F)/3 + 5*((1-F)/3)**2

    @staticmethod
    def improved_fidelity(F: float) -> float:
        '''
        F is the fidelity of entanglement
        Formula comes from Dur and Briegel (2007) formula (18) page 14
        '''
        return (F**2 + ((1-F)/3)**2) / (F**2 + 2*F*(1-F)/3 + 5*((1-F)/3)**2)


if __name__ == "__main__":
    import topology
    import timeline
    from sequence.process import Process
    from sequence.event import Event
    from random import seed

    # two nodes case
    # multiple nodes case
    seed(1)

    # dummy protocol for distribution of direct transmission
    class DummyParent(Protocol):

        def __init__(self, own):
            Protocol.__init__(self, own)
            self.another = ''
            self.counter = 100
            self.multi_nodes = False

        def pop(self, memory_index, another):
            for parent in self.upper_protocols:
                parent.pop(memory_index, another)

        def push(self, **kwargs):
            memory_index = kwargs.get("memory_index")
            local_memory = self.own.components['MemoryArray']
            local_memory[memory_index].fidelity = 0.6
            if self.multi_nodes:
                if self.own.name > self.another and memory_index < 20:
                    local_memory[memory_index].entangled_memory['memo_id'] = memory_index + 20
                elif self.own.name < self.another and memory_index >= 20:
                    local_memory[memory_index].entangled_memory['memo_id'] = memory_index - 20
                else:
                    return
            else:
                local_memory[memory_index].entangled_memory['memo_id'] = memory_index
            local_memory[memory_index].entangled_memory['node_id'] = self.another
            process = Process(self, 'pop', [memory_index, self.another])
            event = Event(self.counter*1e9, process)
            self.own.timeline.schedule(event)
            self.counter += 1

        def received_message(self, src, msg):
            pass

    def two_nodes_test():
        # create timeline
        tl = timeline.Timeline()

        # create nodes alice and bob
        alice = topology.Node("alice", tl)
        bob = topology.Node("bob", tl)

        # create classical channel
        cc = topology.ClassicalChannel("cc", tl, distance=1e3, delay=1e5)
        cc.add_end(alice)
        cc.add_end(bob)
        alice.assign_cchannel(cc)
        bob.assign_cchannel(cc)

        # create memories on nodes
        NUM_MEMORY = 20
        memory_params = {"name":"", "timeline":tl, "fidelity":0.6}
        alice_memo_array = topology.MemoryArray("alice memory array",
                                                tl, num_memories=NUM_MEMORY,
                                                memory_params=memory_params)
        bob_memo_array = topology.MemoryArray("bob memory array",
                                              tl, num_memories=NUM_MEMORY,
                                              memory_params=memory_params)
        alice.components['MemoryArray'] = alice_memo_array
        bob.components['MemoryArray'] = bob_memo_array

        # create alice protocol stack
        dummyA = DummyParent(alice)
        dummyA.another = 'bob'
        bbpsswA = BBPSSW(alice, threshold=0.9)
        dummyA.upper_protocols.append(bbpsswA)
        bbpsswA.lower_protocols.append(dummyA)
        alice.protocols.append(dummyA)
        alice.protocols.append(bbpsswA)

        # create bob protocol stack
        dummyB = DummyParent(bob)
        dummyB.another = 'alice'
        bbpsswB = BBPSSW(bob, threshold=0.9)
        dummyB.upper_protocols.append(bbpsswB)
        bbpsswB.lower_protocols.append(dummyB)
        bob.protocols.append(dummyB)
        bob.protocols.append(bbpsswB)

        # schedule events
        for i in range(NUM_MEMORY):
            alice_memo_array[i].entangled_memory = {'node_id': 'bob', 'memo_id': i}
            bob_memo_array[i].entangled_memory = {'node_id': 'alice', 'memo_id': i}
            e = Event(i*(1e5), Process(dummyA, "pop", [i, "bob"]))
            tl.schedule(e)
            e = Event(i*(1e5), Process(dummyB, "pop", [i, "alice"]))
            tl.schedule(e)

        # start simulation
        tl.init()
        tl.run()

        def print_memory(memoryArray):
            for i, memory in enumerate(memoryArray):
                print(i, memoryArray[i].entangled_memory, memory.fidelity)

        print('alice memory')
        print_memory(alice_memo_array)
        print('bob memory')
        print_memory(bob_memo_array)

    def multi_nodes_test(n: int):
        # create timeline
        tl = timeline.Timeline()

        # create nodes
        nodes = []
        for i in range(n):
            node = topology.Node("node %d" % i, tl)
            nodes.append(node)

        # create classical channel
        for i in range(n-1):
            cc = topology.ClassicalChannel("cc1", tl, distance=1e3, delay=1e5)
            cc.add_end(nodes[i])
            cc.add_end(nodes[i+1])
            nodes[i].assign_cchannel(cc)
            nodes[i+1].assign_cchannel(cc)

        # create memories on nodes
        NUM_MEMORY = 40
        memory_params = {"fidelity": 0.6}
        for node in nodes:
            memory = topology.MemoryArray("%s memory array" % node.name,
                                          tl, num_memories=NUM_MEMORY,
                                          memory_params=memory_params)
            node.components['MemoryArray'] = memory

        # create protocol stack
        dummys = []
        for i, node in enumerate(nodes):
            bbpssw = BBPSSW(node, threshold=0.9)
            if i > 0:
                dummy = DummyParent(node)
                dummy.multi_nodes = True
                dummy.another = "node %d" % (i-1)
                dummy.upper_protocols.append(bbpssw)
                bbpssw.lower_protocols.append(dummy)
                node.protocols.append(dummy)
                dummys.append(dummy)
            if i < len(nodes)-1:
                dummy = DummyParent(node)
                dummy.multi_nodes = True
                dummy.another = "node %d" % (i+1)
                dummy.upper_protocols.append(bbpssw)
                bbpssw.lower_protocols.append(dummy)
                node.protocols.append(dummy)
                dummys.append(dummy)

            node.protocols.append(bbpssw)

        # create entanglement
        for i in range(n-1):
            memo1 = nodes[i].components['MemoryArray']
            memo2 = nodes[i+1].components['MemoryArray']
            for j in range(int(NUM_MEMORY/2)):
                memo1[j+int(NUM_MEMORY/2)].entangled_memory = {'node_id': 'node %d' % (i+1), 'memo_id': j}
                memo2[j].entangled_memory = {'node_id': 'node %d' % i, 'memo_id': j+int(NUM_MEMORY/2)}

        # schedule events
        counter = 0
        for i in range(0, len(dummys), 2):
            dummy1 = dummys[i]
            dummy2 = dummys[i+1]
            for j in range(int(NUM_MEMORY/2)):
                e = Event(counter*(1e5), Process(dummy1, "pop", [j+int(NUM_MEMORY/2), dummy2.own.name]))
                tl.schedule(e)
                e = Event(counter*(1e5), Process(dummy2, "pop", [j, dummy1.own.name]))
                tl.schedule(e)
                counter += 1

        # start simulation
        tl.init()
        tl.run()

        def print_memory(memoryArray):
            for i, memory in enumerate(memoryArray):
                print(i, memoryArray[i].entangled_memory, memory.fidelity)

        for node in nodes:
            memory = node.components['MemoryArray']
            print(node.name)
            print_memory(memory)

    # two_nodes_test()
    multi_nodes_test(3)<|MERGE_RESOLUTION|>--- conflicted
+++ resolved
@@ -43,7 +43,6 @@
         '''
         pass
 
-<<<<<<< HEAD
     def _push(self, **kwargs):
         for child in self.lower_protocols:
             child.push(**kwargs)
@@ -58,8 +57,6 @@
 
     def __init__(self, own, parent_protocols=[], child_protocols=[]):
         Protocol.__init__(own, parent_protocols, child_protocols)
-=======
->>>>>>> 86b851f7
 
 class EntanglementGeneration(Protocol):
     '''
@@ -85,20 +82,6 @@
     def push(self):
         pass
 
-<<<<<<< HEAD
-    def assign_node(self, node):
-        self.node = node
-        if self.is_charlie:
-            self.classical_delay[0] = node.cchannels.get(self.alice_name).delay
-            self.classical_delay[1] = node.cchannels.get(self.bob_name).delay
-
-            qchannel_a = node.qchannels.get(self.alice_name)
-            qchannel_b = node.qchannels.get(self.bob_name)
-            self.quantum_delay[0] = int(round(qchannel_a.distance / qchannel_a.light_speed))
-            self.quantum_delay[1] = int(round(qchannel_b.distance / qchannel_b.light_speed))
-
-=======
->>>>>>> 86b851f7
     def start(self):
         if self.is_middle:
             self.classical_delays = [-1, -1]
