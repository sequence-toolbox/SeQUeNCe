from abc import ABC, abstractmethod
from math import sqrt
from typing import TYPE_CHECKING, List, Dict, Type, Any

from .generation_message import EntanglementGenerationMessage, GenerationMsgType
from ...resource_management.memory_manager import MemoryInfo
from ...constants import BARRET_KOK

if TYPE_CHECKING:
    from ...components.memory import Memory
    from ...topology.node import Node, BSMNode

from ..entanglement_protocol import EntanglementProtocol
from ...components.circuit import Circuit
from ...utils import log


class QuantumCircuitMixin:
    """Mixin class providing common quantum circuits used in entanglement generation protocols.
    """
    _plus_state = [sqrt(1 / 2), sqrt(1 / 2)]
    _flip_circuit = Circuit(1)
    _flip_circuit.x(0)
    _z_circuit = Circuit(1)
    _z_circuit.z(0)


class EntanglementGenerationA(EntanglementProtocol, ABC):
<<<<<<< HEAD
    """Abstract base class for Entanglement Generation Protocol A.
       This class provides a framework for implementing entanglement generation protocols
    
    Class Attributes:
        _registry (Dict[str, Type['EntanglementGenerationA']]): A registry mapping protocol names to their corresponding classes.
        _global_type (str): The globally set protocol type used when creating new instances. Defaults to BARRET_KOK, other options: SINGLE_HERALDED

    Instance Attributes:
        protocol_type (str): The type of the entanglement generation protocol.
        middle (str): The name of the middle BSM node used in the protocol.
        remote_node_name (str): The name of the remote node involved in the protocol.
        remote_protocol_name (str): The name of the remote protocol instance paired to this protocol.
        memory (Memory): The memory managed by this protocol.
        memories (List[Memory]): A list containing the single memory managed by this protocol.
        remote_memo_id (str): The identifier (name) of the remote memory used in the protocol.
        qc_delay (int): The quantum channel delay to the middle node (in ps).
        expected_time (int): expected time for middle BSM node to receive the photon (in ps).
        fidelity (float): The fidelity of the entangled state produced by the protocol.
        ent_round (int): The current round of entanglement generation (total two rounds in Barrett-Kok).
        bsm_res (List[int]): The result of the Bell State Measurement (BSM), initialized to [-1, -1].
        scheduled_events (List[Event]): A list of scheduled events for the protocol.
        primary (bool): Indicates if this node is the primary node in the protocol (based on lexicographical order of node names).
        _qstate_key (int): The key of the quantum states associated with the memory used in the protocol.
    """
    _registry: Dict[str, Type['EntanglementGenerationA']] = {}
=======
    _registry: dict[str, type['EntanglementGenerationA']] = {}
>>>>>>> b6a14c9c
    _global_type: str = BARRET_KOK

    def __init__(self, owner: "Node", name: str, middle: str, other: str, memory: "Memory", **kwargs):
        super().__init__(owner, name)
        self.protocol_type = BARRET_KOK
        self.middle: str = middle
        self.remote_node_name: str = other
        self.remote_protocol_name: str = ''

        # Memory Info
        self.memory: Memory = memory
        self.memories: list[Memory] = [memory]
        self.remote_memo_id: str = ''

        # Network and Hardware Info
        self.qc_delay: int = 0
        self.expected_time: int = -1
        self.fidelity: float = memory.raw_fidelity

        # Memory Internal Info
        self.ent_round = 0
        self.bsm_res = [-1, -1]

        self.scheduled_events = []

        # Misc.
        self.primary: bool = False
        self._qstate_key: int = self.memory.qstate_key

    @classmethod
    def set_global_type(cls, protocol_type: str) -> None:
        if protocol_type not in cls._registry:
            raise ValueError(f"Protocol type '{protocol_type}' is not registered.")
        cls._global_type = protocol_type

    @classmethod
    def get_global_type(cls) -> str:
        return cls._global_type

    @classmethod
    def register(cls, name: str, protocol_class: type['EntanglementGenerationA'] = None):
        if protocol_class is not None:
            cls._registry[name] = protocol_class
            return None

        def decorator(protocol_cls: type['EntanglementGenerationA']):
            cls._registry[name] = protocol_cls
            return protocol_cls

        return decorator

    @classmethod
    def create(cls, owner: "Node", name: str, middle: str, other: str, memory: "Memory", **kwargs) -> 'EntanglementGenerationA':
        protocol_name = cls.get_global_type()
        try:
            protocol_class = cls._registry[protocol_name]
            return protocol_class(owner, name, middle, other, memory, **kwargs)
        except KeyError:
            raise ValueError(f"Protocol class '{protocol_name}' is not registered.")

    @classmethod
    def clear_global(cls):
        cls._global_type = BARRET_KOK

    @classmethod
    def list_protocols(cls) -> list[str]:
        """List all registered EntanglementGenerationA protocols."""
        return list(cls._registry.keys())

    def set_others(self, protocol: str, node: str, memories: list[str]) -> None:
        assert self.remote_protocol_name == '', \
            "Remote protocol name has been set before, cannot set again."

        self.remote_protocol_name = protocol
        self.remote_memo_id = memories[0]
        self.primary = self.owner.name > self.remote_node_name

    def start(self) -> None:
        """Method to start "one round" in the entanglement generation protocol (there are two rounds in Barrett-Kok).

        Will start negotiations with other protocol (if primary).

        Side Effects:
            Will send message through attached node.
        """

        log.logger.info(f"{self.name} protocol start with partner {self.remote_protocol_name}")

        if self not in self.owner.protocols:
            return

        if self.update_memory() and self.primary:
            self.qc_delay = self.owner.qchannels[self.middle].delay
            frequency = self.memory.frequency
            message = EntanglementGenerationMessage(GenerationMsgType.NEGOTIATE,
                                                    self.remote_protocol_name,
                                                    protocol_type=self.protocol_type,
                                                    qc_delay=self.qc_delay,
                                                    frequency=frequency)
            self.owner.send_message(self.remote_node_name, message)

    def update_memory(self) -> bool | None:
        """Update memory state. Must be implemented in a subclass"""
        raise NotImplementedError

    @abstractmethod
    def emit_event(self) -> None:
        """Must be implemented in a subclass"""
        raise NotImplementedError

    def received_message(self, src: str, msg: EntanglementGenerationMessage) -> None:
        """Must be implemented in a subclass"""
        raise NotImplementedError

    def is_ready(self) -> bool:
        return self.remote_protocol_name != ''

    def memory_expire(self, memory: "Memory") -> None:
        assert memory == self.memory, \
            "Memory to expire does not match the protocol's memory"
        self.update_resource_manager(memory, MemoryInfo.RAW)
        for event in self.scheduled_events:
            if event.time >= self.owner.timeline.now():
                self.owner.timeline.remove_event(event)

    @abstractmethod
    def _entanglement_succeed(self):
        raise NotImplementedError("This method must be implemented in a subclass")

    def _entanglement_fail(self):
        for event in self.scheduled_events:
            self.owner.timeline.remove_event(event)
        log.logger.info(f'{self.owner.name} failed entanglement of memory {self.memory}')

        self.update_resource_manager(self.memory, MemoryInfo.RAW)


class EntanglementGenerationB(EntanglementProtocol, ABC):
    _registry: dict[str, type['EntanglementGenerationB']] = {}
    _global_type: str = BARRET_KOK

    def __init__(self, owner: "BSMNode", name: str, others: list[str], **kwargs) -> None:
        super().__init__(owner, name)
        self.protocol_type = BARRET_KOK
        assert len(others) == 2
        self.others = others

    @classmethod
    def set_global_type(cls, protocol_type: str) -> None:
        if protocol_type not in cls._registry:
            raise ValueError(f"Protocol type '{protocol_type}' is not registered.")
        cls._global_type = protocol_type

    @classmethod
    def get_global_type(cls) -> str:
        return cls._global_type

    @classmethod
    def register(cls, name: str, protocol_class: type['EntanglementGenerationB'] = None):
        if protocol_class is not None:
            cls._registry[name] = protocol_class
            return None

        def decorator(protocol_class: type['EntanglementGenerationB']):
            cls._registry[name] = protocol_class
            return protocol_class

        return decorator

    @classmethod
    def create(cls, owner: "BSMNode", name: str, others, **kwargs) -> 'EntanglementGenerationB':
        protocol_name: str = cls.get_global_type()
        try:
            protocol_class = cls._registry[protocol_name]
            return protocol_class(owner, name, others, **kwargs)
        except KeyError:
            raise ValueError(f"Protocol class '{protocol_name}' is not registered.")

    @classmethod
    def list_protocols(cls) -> list[str]:
        """List all registered EntanglementGenerationA protocols."""
        return list(cls._registry.keys())

    def bsm_update(self, bsm, info: dict['str', Any]) -> None:
        """Must be implemented in a subclass"""
        raise NotImplementedError

    def set_others(self, protocol: str, node: str, memories: list[str]) -> None:
        pass

    def start(self) -> None:
        pass

    def received_message(self, src: str, msg: EntanglementGenerationMessage) -> None:
        raise Exception(f'EntanglementGenerationB protocol {self.name} should not receive message;.')

    def is_ready(self) -> bool:
        return True

    def memory_expire(self, memory: "Memory") -> None:
        raise Exception(f'EntanglementGenerationB protocol {self.name} should not receive memory expiration;.')<|MERGE_RESOLUTION|>--- conflicted
+++ resolved
@@ -26,12 +26,11 @@
 
 
 class EntanglementGenerationA(EntanglementProtocol, ABC):
-<<<<<<< HEAD
     """Abstract base class for Entanglement Generation Protocol A.
        This class provides a framework for implementing entanglement generation protocols
     
     Class Attributes:
-        _registry (Dict[str, Type['EntanglementGenerationA']]): A registry mapping protocol names to their corresponding classes.
+        _registry (dict[str, Type['EntanglementGenerationA']]): A registry mapping protocol names to their corresponding classes.
         _global_type (str): The globally set protocol type used when creating new instances. Defaults to BARRET_KOK, other options: SINGLE_HERALDED
 
     Instance Attributes:
@@ -51,10 +50,7 @@
         primary (bool): Indicates if this node is the primary node in the protocol (based on lexicographical order of node names).
         _qstate_key (int): The key of the quantum states associated with the memory used in the protocol.
     """
-    _registry: Dict[str, Type['EntanglementGenerationA']] = {}
-=======
     _registry: dict[str, type['EntanglementGenerationA']] = {}
->>>>>>> b6a14c9c
     _global_type: str = BARRET_KOK
 
     def __init__(self, owner: "Node", name: str, middle: str, other: str, memory: "Memory", **kwargs):
