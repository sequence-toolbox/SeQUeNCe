--- conflicted
+++ resolved
@@ -246,14 +246,8 @@
         for j, n2 in enumerate(routers + mids):
             if i == j:
                 continue
-<<<<<<< HEAD
             cc = ClassicalChannel("cc_%s_%s" % (n1.name, n2.name), tl, 10, delay=1e6)
-            cc.set_ends(n1, n2)
-=======
-            cc = ClassicalChannel("cc_%s_%s" % (n1.name, n2.name), tl, 10,
-                                  delay=100000)
             cc.set_ends(n1, n2.name)
->>>>>>> d63a0ec7
 
     tl.init()
 
