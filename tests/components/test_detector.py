--- conflicted
+++ resolved
@@ -79,12 +79,8 @@
 
     # time_resolution
     time_resolution = 233
-<<<<<<< HEAD
-    detector, parent, tl = create_detector(efficiency=1, count_rate=1e12, time_resolution=time_resolution)
-=======
     detector, parent, tl = create_detector(efficiency=1, count_rate=1e12,
                                            time_resolution=time_resolution)
->>>>>>> 8b1c7b23
     times = np.random.randint(0, 1e12, 100, dtype=np.int64)
     times.sort()
     for t in times:
@@ -166,12 +162,7 @@
         tl.time = i * 1e12 / frequency
         basis = basis_list[i]
         bit = np.random.randint(2)
-<<<<<<< HEAD
         photon = Photon(str(i), tl, quantum_state=polarization["bases"][basis][bit])
-=======
-        photon = Photon(str(i),
-                        quantum_state=polarization["bases"][basis][bit])
->>>>>>> 8b1c7b23
         qsdetector.get(photon)
 
     trigger_times = qsdetector.get_photon_times()
@@ -194,12 +185,8 @@
         tl.time = i * 1e12 / frequency
         basis = basis_list[i]
         bit = np.random.randint(2)
-<<<<<<< HEAD
-        photon = Photon(str(i), tl, encoding_type=time_bin, quantum_state=time_bin["bases"][basis][bit])
-=======
-        photon = Photon(str(i), encoding_type=time_bin,
+        photon = Photon(str(i), tl, encoding_type=time_bin,
                         quantum_state=time_bin["bases"][basis][bit])
->>>>>>> 8b1c7b23
         qsdetector.get(photon)
 
     tl.time = 0
