--- conflicted
+++ resolved
@@ -55,12 +55,7 @@
     eg.qc_delay = 1
 
     # negotiate message
-<<<<<<< HEAD
     msg = EntanglementGenerationMessage(GenerationMsgType.NEGOTIATE_ACK, "EG", emit_time_0=0, emit_time_1=0)
-=======
-    msg = EntanglementGenerationMessage(GenerationMsgType.NEGOTIATE_ACK, "EG",
-                                        emit_time=0)
->>>>>>> d63a0ec7
     assert eg.received_message("e2", msg) is True
     assert eg.expected_times[0] == 1
     assert len(tl.events.data) == 4  # two excites, flip state, end time
@@ -177,14 +172,8 @@
     e1.memory_array = MemoryArray("e1.memory_array", tl,
                                   num_memories=NUM_TESTS)
     e1.memory_array.owner = e1
-<<<<<<< HEAD
     detectors = [{"efficiency": 1, "count_rate": 1e11}] * 2
     m0.bsm = make_bsm("m0.bsm", tl, encoding_type="single_atom", detectors=detectors)
-=======
-    detectors = [{"efficiency": 1}] * 2
-    m0.bsm = make_bsm("m0.bsm", tl, encoding_type="single_atom",
-                      detectors=detectors)
->>>>>>> d63a0ec7
 
     # add middle protocol
     eg_m0 = EntanglementGenerationB(m0, "eg_m0", others=["e0", "e1"])
